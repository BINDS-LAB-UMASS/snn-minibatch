--- conflicted
+++ resolved
@@ -105,7 +105,7 @@
             y = np.array(y)
             y_stdev = np.array(y_stdev)
             ax.loglog(x, y, label=batch_size)
-            ax.fill_between(x, y1=y - y_stdev, y2=y + y_stdev, alpha=0.25)
+            # ax.fill_between(x, y1=y - y_stdev, y2=y + y_stdev, alpha=0.25)
 
             if batch_size == 128:
                 save_x = x
@@ -143,10 +143,6 @@
             y_stdev = sorted(
                 1 * x
                 for (_, x) in zip(
-<<<<<<< HEAD
-                    [stats[0] for stats in sim_time_mapping.values()],
-                    [stats[1] for stats in sim_time_mapping.values()],
-=======
                     [
                         stats[0] / (10000 // batch_size)
                         for stats in sim_time_mapping.values()
@@ -155,13 +151,12 @@
                         stats[1] / (10000 // batch_size)
                         for stats in sim_time_mapping.values()
                     ],
->>>>>>> bee606cd
                 )
             )
             y = np.array(y)
             y_stdev = np.array(y_stdev)
             ax.loglog(x, y, label=batch_size)
-            ax.fill_between(x, y1=y - y_stdev, y2=y + y_stdev, alpha=0.25)
+            # ax.fill_between(x, y1=y - y_stdev, y2=y + y_stdev, alpha=0.25)
 
             if batch_size == 128:
                 save_x = x
